# -*- coding: utf-8 -*-
"""
Created on Wed Jun  6 10:19:59 2018

@author: mpinkert
"""

import multiscale.bulk_img_processing as blk
import multiscale.tiling as til
import multiscale.utility_functions as util

import SimpleITK as sitk
import os
import numpy as np
import pandas as pd
import scipy.io as sio
from pathlib import Path
import datetime
import tarfile
import csv


def create_rois_from_tile(tile, roi_size):
        """ Create curve align rois in the matlab format for an image tile
        Input:
        tile -- A numpy array of values corresponding to the tile
        roi_size -- the size that the rois will be
        
        Output:
        separate_rois -- dictionary containing ca formatted variables
        """
        date = str(datetime.date.today())
        t = datetime.datetime.now()
        time = str(t.hour) + ':' + str(t.minute) + ':' + str(t.second)
        roi_shape = 1
        
        tile_dim = np.shape(tile)
        
        num_rois, roi_offset = til.calculate_number_of_tiles(tile_dim, roi_size, roi_size)
        
        separate_rois = {}
        
        for start, end, roi_number in til.generate_tile_start_end_index(num_rois, roi_size,
                                                                        roi_offset):
                start = start + 1
                end = end + 1
                
                roi_def = [start[0], start[1], roi_size[0], roi_size[1]]
                enclosing_rect = [start[0], start[1], end[0], end[1]]
                ym = start[1] + roi_size[1] / 2
                xm = start[0] + roi_size[0] / 2
                boundary = np.array((1,), dtype=np.object)
                boundary_object = np.array([
                        [start[1], start[0]],
                        [start[1], end[0]],
                        [end[1], end[0]],
                        [end[1], start[0]],
                        [start[1], start[0]]])
                boundary[0] = boundary_object
                
                roi = {
                        'date': date,
                        'time': time,
                        'shape': roi_shape,
                        'roi': roi_def,
                        'enclosing_rect': enclosing_rect,
                        'ym': ym,
                        'xm': xm,
                        'boundary': boundary
                }
                
                roi_name = 'ROI' + str(roi_number[0]) + 'x' + str(roi_number[1]) + 'y'
                
                separate_rois[roi_name] = roi
        
        return separate_rois


def save_rois(image_path, output_dir, output_suffix, tile_number, separate_rois,
              skip_existing_images=True):
        """ Save curve align rois as a .mat file for the curve align program
        
        Inputs:
        image_path -- Path to the base image
        output_dir -- directory where the tiles are saved
        output_suffix -- naming convention for the rois
        tile_numer -- Numerical index for the tile image
        separate_rois -- the roi dictionary
        """
        roi_suffix = output_suffix + '_' + str(tile_number[0]) + 'x-' + str(tile_number[1]) + 'y' \
                     + '_ROIs'
        
        roi_dir = Path(output_dir, 'ROI_management')
        os.makedirs(roi_dir, exist_ok=True)
        
        rois_path = blk.create_new_image_path(image_path, roi_dir, roi_suffix, extension='.mat')
        
        if rois_path.exists() and skip_existing_images:
                return
        
        sio.savemat(str(rois_path), separate_rois)


def process_image_to_rois(image_path, output_dir, output_suffix='Tile',
                          tile_size=np.array([512, 512]), tile_separation=np.array([512, 512]),
                          roi_size=np.array([64, 64]),
                          intensity_threshold=1, number_threshold=10,
                          skip_existing_images=True):
        """
<<<<<<< HEAD
        Separate a large stitched image into curve align tiles and ROIs, thresohlding out blank tiles

        :param image_path: pathlib Path to the iamge file
        :param output_dir: pathlib Path to the output diretory
        :param output_suffix: str name convention to name the output tiles
        :param tile_size: 2d numpy array of tile size.  E.g., [512, 512]
        :param tile_separation: 2d numpy array of distance between tiles.
        :param roi_size: Size of the CurveAlign ROI to process
        :param intensity_threshold: The pixel value above which pixels are conisdered signal
        :param number_threshold: Percentage of pixels above the threshold needed to write out the tile
        :param skip_existing_images: Whether or not to overwrite existing outputs
=======
        Take a 2D image and divide it into individual image tiles and rois per image tile
        :param image_path: Path to the image in question
        :param output_dir: Directory to save the output files to
        :param output_suffix: String suffix to save the files on, for (Sample)_(Suffix) format
        :param tile_size: Size of the tile in pixels.  2 element numpy array
        :param tile_separation: How distant the tiles should be for each other.  No overlap is same value as tile_size
        :param roi_size: Size of the roi in pixels
        :param intensity_threshold: What percentage of intensity is the threshold for screening out blank tiles
        :param number_threshold: Percentage of pixels in a tile that must be above the intensity threshold to be saved
        :param skip_existing_images: Boolean whether to overwrite existing tiles or not
>>>>>>> 0159ccf3
        :return:
        """
        image = sitk.ReadImage(str(image_path))
        image_array = sitk.GetArrayFromImage(image)
        max_value = np.max(image_array)
        
        for tile, tile_number in til.generate_tile(image_array, tile_size, tile_separation=tile_separation):
                
                if til.tile_passes_threshold(tile, intensity_threshold, number_threshold, max_value):
                        separate_rois = {'separate_rois': create_rois_from_tile(tile, roi_size)}
                        save_rois(image_path, output_dir, output_suffix,
                                  tile_number, separate_rois,
                                  skip_existing_images=skip_existing_images)
                        
                        til.write_tile(tile, image_path, output_dir, output_suffix,
                                       tile_number[0], tile_number[1],
                                       skip_existing_images=skip_existing_images)


def construct_job_file(tile_list, job_path):
        """
        Construct a CurveAlign job list for the CHTC batch processing software
        :param tile_list: List of image files
        :param job_path: Path to save the job file at
        :return:
        """
        with tarfile.open(job_path, 'w') as tar:
                roi_dir = tarfile.TarInfo('ROI_management')
                roi_dir.type = tarfile.DIRTYPE
                roi_dir.mode = 0o777
                
                for tile in tile_list:
                        tar.add(tile, arcname=tile.name, recursive=False)
                        roi_path = Path(tile.parent, 'ROI_management', tile.stem + '_ROIs.mat')
                        tar_roi_name = Path('ROI_management', roi_path.name)
                        tar.add(roi_path, arcname=tar_roi_name, recursive=False)


def process_folder_to_jobs(image_path, tile_dir, output_dir, output_suffix,
                           batch_size,
                           skip_existing_images=True):
        """
        Find all image tiles in a folder and process them into jobs for CHTC curve align analysis
        :param image_path: Path to the base image file that was used to create the tiles
        :param tile_dir: Directory that holds the corresponding tif tiles
        :param output_dir: Directory to output the jobs too
        :param output_suffix: Suffix string to name the jobs
        :param batch_size: How many images per job.
        :param skip_existing_images: Boolean hether to overwrite existing jobs
        :return:
        """
        tile_list = util.list_filetype_in_dir(tile_dir, '.tif')
        lists_of_job_items = util.split_list_into_sublists(tile_list, batch_size)
        list_suffix = output_suffix + '_JobList'
        
        job_list_path = blk.create_new_image_path(image_path, output_dir, list_suffix, extension='.csv')
        job_number = 1
        
        os.makedirs(output_dir, exist_ok=True)
        job_list = open(job_list_path, 'w')
        
        for tile_list in lists_of_job_items:
                job_suffix = output_suffix + '_Job-' + str(job_number)
                job_path = blk.create_new_image_path(image_path, output_dir, job_suffix, extension='.tar')
                job_number += 1
                
                if job_path.exists() and skip_existing_images:
                        continue
                
                construct_job_file(tile_list, job_path)
                job_list.write(job_path.name + '\n')


def create_batches_for_chtc(input_dir, output_dir, output_suffix,
                            tile_size=np.array([512, 512]), tile_separation=np.array([512, 512]),
                            roi_size=np.array([64, 64]),
                            intensity_threshold=1,
                            number_threshold=10,
                            batch_size=10,
                            skip_existing_images=True):
        """
        Process all image files in a folder and turn them into CHTC jobs for CurveAlign analysis
        :param input_dir:
        :param output_dir: Directory to save the output files to
        :param output_suffix: String suffix to save the files on, for (Sample)_(Suffix) format
        :param tile_size: Size of the tile in pixels.  2 element numpy array
        :param tile_separation: How distant the tiles should be for each other.  No overlap is same value as tile_size
        :param roi_size: Size of the roi in pixels
        :param intensity_threshold: What percentage of intensity is the threshold for screening out blank tiles
        :param number_threshold: Percentage of pixels in a tile that must be above the intensity threshold to be saved
        :param batch_size: How many images should be in each job
        :param skip_existing_images: Boolean whether to overwrite existing tiles or not
        :return:
        """
        
        image_path_list = util.list_filetype_in_subdirs(input_dir, '.tif')
        
        for path in image_path_list:
                tile_dir = Path(output_dir, blk.get_core_file_name(path))
                if tile_dir.exists() and skip_existing_images:
                        continue
                
                print('Tiling {0} for CHTC and Cytospectre analysis'.format(path.name))
                
                os.makedirs(tile_dir, exist_ok=True)
                
                process_image_to_rois(path, tile_dir, output_suffix=output_suffix,
                                      tile_size=tile_size, tile_separation=tile_separation,
                                      roi_size=roi_size,
                                      intensity_threshold=intensity_threshold, number_threshold=number_threshold,
                                      skip_existing_images=skip_existing_images)
                
                batch_dir = Path(tile_dir, 'Batches')
                
                process_folder_to_jobs(path, tile_dir, batch_dir, output_suffix,
                                       batch_size,
                                       skip_existing_images)
        
        return


def read_stats_file(stats_file):
        dirty_df = pd.read_csv(stats_file, delimiter='\t', header=None)
        orientation = dirty_df[1].loc[0]
        alignment = dirty_df[1].loc[4]
        
        return orientation, alignment


def extract_tar(tar_path: Path, output_dir: Path):
        """
        Extract CTFire and CurveAlign output from a tar and write it to an output folder
        :param tar_path: Path to the tar file
        :param output_dir: Path to the output directory
        :return:
        """
        with tarfile.open(tar_path) as tar:
                ca_roi = [tarinfo for tarinfo in tar.getmembers()
                          if tarinfo.name.startswith("images/CA_ROI/")]
                ca_out = [tarinfo for tarinfo in tar.getmembers()
                          if tarinfo.name.startswith("images/CA_Out/")]
                ct_fire = [tarinfo for tarinfo in tar.getmembers()
                           if tarinfo.name.startswith("images/ctFIREout/")]
                
                tar.extractall(members=ca_roi, path=output_dir)
                tar.extractall(members=ca_out, path=output_dir)
                tar.extractall(members=ct_fire, path=output_dir)


def bulk_extract_tar(tar_dir: Path, output_dir: Path):
        """
        Extract CurveAlign and CTFire output from all tars in a folder and write them to an output folder
        :param tar_dir: Path to the directory holding the tars
        :param output_dir: Path to the directory to write the output to
        :return:
        """
        tar_list = util.list_filetype_in_dir(tar_dir, 'tar')
        for tar in tar_list:
                extract_tar(tar, output_dir)
                os.remove(tar)


def scrape_tiles(tile_dir, tile_output_dir, output_suffix):
        """
        Convert a mass of CurveAlign tile output into a single file holding
        :param tile_dir:
        :param tile_output_dir:
        :param output_suffix:
        :return:
        """
        tile_files = util.list_filetype_in_dir(tile_dir, 'stats.csv')
        csv_path = Path(tile_output_dir, 'Curve_Align_results_Tiles_' + output_suffix + '.csv')
        print('Scraping results from {0}'.format(tile_dir))
        
        with open(csv_path, 'w', newline='') as csvfile:
                writer = csv.writer(csvfile)
                writer.writerow(['Sample', 'Modality', 'Tile', 'Orientation', 'Alignment'])
                
                for tile_path in tile_files:
                        sample, modality, tile = blk.file_name_parts(tile_path)[:3]
                        orientation, alignment = read_stats_file(tile_path)
                        if 'NaN' in str(alignment):
                                continue
                                
                        writer.writerow([sample, modality, tile, orientation, alignment])


def scrape_rois(roi_dir, roi_output_dir, output_suffix):
        roi_files = util.list_filetype_in_dir(roi_dir, 'stats.csv')
        csv_path = Path(roi_output_dir, 'Curve_Align_results_ROIs_' + output_suffix + '.csv')
        print('Scraping results from {0}'.format(roi_dir))
        
        with open(csv_path, 'w', newline='') as csvfile:
                writer = csv.writer(csvfile)
                writer.writerow(['Sample', 'Modality', 'Tile', 'ROI', 'Orientation', 'Alignment'])
                
                for roi_path in roi_files:
                        sample, modality, tile, roi = blk.file_name_parts(roi_path)[:4]
                        orientation, alignment = read_stats_file(roi_path)
                        if 'NaN' in str(alignment):
                                continue
                                
                        writer.writerow([sample, modality, tile, roi, orientation, alignment])


def read_features_file(file_path):
        try:
                df_features = pd.read_csv(file_path, header=None)
        except ValueError:
                return np.nan, np.nan
        
        unique = df_features.nunique()
        num_fibers = unique[0]
        fib_segments = df_features.shape[0]
        
        return num_fibers, fib_segments


def scrape_roi_fiber_nums(roi_dir, roi_output_dir, output_suffix):
        roi_files = util.list_filetype_in_dir(roi_dir, 'fibFeatures.csv')
        csv_path = Path(roi_output_dir, 'Curve_Align_results_ROIs_' + output_suffix + '.csv')
        print('Scraping results from {0}'.format(roi_dir))
        
        with open(csv_path, 'w', newline='') as csvfile:
                writer = csv.writer(csvfile)
                writer.writerow(['Sample', 'Modality', 'Tile', 'ROI', 'Number of fibers', 'Fiber segments'])
                
                for roi_path in roi_files:
                        sample, modality, tile, roi = blk.file_name_parts(roi_path)[:4]
                        num_fibers, fib_segments = read_features_file(roi_path)
                        if num_fibers is np.nan:
                                continue
                        
                        writer.writerow([sample, modality, tile, roi, num_fibers, fib_segments])


def scrape_features(curve_dir, modality_str, output_suffix):
        roi_dir = Path(curve_dir, modality_str + '\images\CA_ROI\Batch\ROI_post_analysis')
        roi_output_dir = Path(curve_dir, 'ROI')
        os.makedirs(roi_output_dir, exist_ok=True)
        scrape_roi_fiber_nums(roi_dir, roi_output_dir, output_suffix)


def scrape_results(curve_dir, modality_str, output_suffix):
        """
        Convert CurveAlign ROI and Tile analysis files into a single csv document for orientation and alignment
        :param curve_dir: Directory where the CurveAlign output was printed to
        :param modality_str: What modality was used to take the data, in format (Sample-name_Modality_...tif)
        :param output_suffix: What to label the output csv file
        :return:
        """
        tile_dir = Path(curve_dir, r'images\CA_Out')
        if tile_dir.exists():
                tile_output_dir = Path(curve_dir, 'Tile')
                os.makedirs(tile_output_dir, exist_ok=True)
                scrape_tiles(tile_dir, tile_output_dir, output_suffix)
                print('Done')
        
        roi_dir = Path(curve_dir, r'images\CA_ROI\Batch\ROI_post_analysis')
        print(roi_dir.exists())
        if not roi_dir.exists():
                print('Somehow got here anyway')
                roi_dir = Path(curve_dir, r'images\CA_ROI\Batch\CA_Out')
                
        roi_output_dir = Path(curve_dir, 'ROI')
        os.makedirs(roi_output_dir, exist_ok=True)
        scrape_rois(roi_dir, roi_output_dir, output_suffix)


def load_dataframe(csv_path):
        raw_df = pd.read_csv(csv_path)
        
        clean_df = pd.pivot_table(raw_df, index=['Sample', 'Tile', 'ROI'],
                                  values=['Alignment', 'Orientation'],
                                  columns='Modality')
        
        return clean_df<|MERGE_RESOLUTION|>--- conflicted
+++ resolved
@@ -107,7 +107,6 @@
                           intensity_threshold=1, number_threshold=10,
                           skip_existing_images=True):
         """
-<<<<<<< HEAD
         Separate a large stitched image into curve align tiles and ROIs, thresohlding out blank tiles
 
         :param image_path: pathlib Path to the iamge file
@@ -119,18 +118,7 @@
         :param intensity_threshold: The pixel value above which pixels are conisdered signal
         :param number_threshold: Percentage of pixels above the threshold needed to write out the tile
         :param skip_existing_images: Whether or not to overwrite existing outputs
-=======
-        Take a 2D image and divide it into individual image tiles and rois per image tile
-        :param image_path: Path to the image in question
-        :param output_dir: Directory to save the output files to
-        :param output_suffix: String suffix to save the files on, for (Sample)_(Suffix) format
-        :param tile_size: Size of the tile in pixels.  2 element numpy array
-        :param tile_separation: How distant the tiles should be for each other.  No overlap is same value as tile_size
-        :param roi_size: Size of the roi in pixels
-        :param intensity_threshold: What percentage of intensity is the threshold for screening out blank tiles
-        :param number_threshold: Percentage of pixels in a tile that must be above the intensity threshold to be saved
-        :param skip_existing_images: Boolean whether to overwrite existing tiles or not
->>>>>>> 0159ccf3
+
         :return:
         """
         image = sitk.ReadImage(str(image_path))
