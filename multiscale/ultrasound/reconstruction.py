--- conflicted
+++ resolved
@@ -21,11 +21,10 @@
         """
         def __init__(self, mat_dir: Path, output_dir: Path, ij=None, pl_path: Path=None,
                      intermediate_save_dir: Path=None, dataset_args: dict=None, fuse_args: dict=None,
-<<<<<<< HEAD
-                     search_str: str='.mat', output_name='fused_tp_0_ch_0.tif',
+                     search_str: str='.mat', output_name='fused_tp_0_ch_0.tif', params_path=None,
                      overwrite_dataset=None, overwrite_tif=None):
                 """
-                Initiative an image assembler
+                Class for assembling a 3D Ultrasound image taken with the LINK imaging system
                 :param mat_dir: Directory holding the Verasonics generated .mat files
                 :param output_dir: Directory to print the end image
                 :param ij: A PyImageJ instance with the BigStitcher plugin
@@ -35,24 +34,11 @@
                 :param fuse_args: Alternative arguments for fusing the BigStitcher dataset.
                 :param search_str: A string at the end of the file that identifies which .mats are used from mat_dir.
                 :param output_name: What to save the resulting image as.  Default is BigStitcher's default
+                :param params_path: Path to a Verasonics settings file
                 :param overwrite_dataset: Whether to overwrite an intermediate dataset that already exists
                 :param overwrite_tif: Whether to overwrite a final tif if it already exists.
-=======
-                     search_str: str='IQ.mat', output_name='fused_tp_0_ch_0.tif', params_path=None):
-                """
-                Class for assembling a 3D Ultrasound image taken with the LINK imaging system
-                :param mat_dir: Directory holding the raw .mat files from Verasonics
-                :param output_dir: Directory to output the results to
-                :param ij: A pyimagej instance with the BigStitcher plugin installed
-                :param pl_path: A path to the stage position list associated with the US acq
-                :param intermediate_save_dir: An optional directory to save single X position 3D stacks and the dataset.xml
-                :param dataset_args: Optional changes to the dataset definition args
-                :param fuse_args: Optional changes to the fuse arguments from default
-                :param search_str: The end-of-file string to search for in the mat_dir, e.g. 'IQData.mat'
-                :param output_name: What to name the final stitched image
-                :param params_path: Path to a Verasonics settings file
->>>>>>> 6e2d9238
-                """
+                """
+
                 self.mat_dir = mat_dir
                 self.pl_path = pl_path
                 self.output_dir = output_dir
